--- conflicted
+++ resolved
@@ -1252,7 +1252,36 @@
 
 To enable this, set `spring.cloud.gateway.discovery.locator.enabled=true` and make sure a `DiscoveryClient` implementation is on the classpath and enabled (such as Netflix Eureka, Consul or Zookeeper).
 
-<<<<<<< HEAD
+==== Configuring Predicates and Filters For DiscoveryClient Routes
+
+By default the Gateway defines a single predicate and filter for routes created via a `DiscoveryClient`.
+
+The default predicate is a path predicate defined with the pattern `/serviceId/**`, where `serviceId` is
+the id of the service from the `DiscoveryClient`.
+
+The default filter is rewrite path filter with the regex `/serviceId/(?<remaining>.*)` and the replacement
+`/${remaining}`.  This just strips the service id from the path before the request is sent
+downstream.
+
+If you would like to customize the predicates and/or filters used by the `DiscoveryClient` routes you can do so
+by setting `spring.cloud.gateway.discovery.locator.predicates[x]` and `spring.cloud.gateway.discovery.locator.filters[y]`.
+When doing so you need to make sure to include the default predicate and filter above, if you want to retain
+that functionality.  Below is an example of what this looks like.
+
+.application.properties
+[soure,properties]
+----
+spring.cloud.gateway.discovery.locator.predicates[0].name: Path
+spring.cloud.gateway.discovery.locator.predicates[0].args[pattern]: "'/'+serviceId+'/**'"
+spring.cloud.gateway.discovery.locator.predicates[1].name: Host
+spring.cloud.gateway.discovery.locator.predicates[1].args[pattern]: "'**.foo.com'"
+spring.cloud.gateway.discovery.locator.filters[0].name: Hystrix
+spring.cloud.gateway.discovery.locator.filters[0].args[name]: serviceId
+spring.cloud.gateway.discovery.locator.filters[1].name: RewritePath
+spring.cloud.gateway.discovery.locator.filters[1].args[regexp]: "'/' + serviceId + '/(?<remaining>.*)'"
+spring.cloud.gateway.discovery.locator.filters[1].args[replacement]: "'/${remaining}'"
+----
+
 == Reactor Netty Access Logs
 
 To enable Reactor Netty access logs, set `-Dreactor.netty.http.server.accessLogEnabled=true`. (It must be a Java System Property, not a Spring Boot property).
@@ -1277,40 +1306,6 @@
     </logger>
 ----
 
-=======
-
-==== Configuring Predicates and Filters For DiscoveryClient Routes
-
-By default the Gateway defines a single predicate and filter for routes created via a `DiscoveryClient`.
-
-The default predicate is a path predicate defined with the pattern `/serviceId/**`, where `serviceId` is
-the id of the service from the `DiscoveryClient`.
-
-The default filter is rewrite path filter with the regex `/serviceId/(?<remaining>.*)` and the replacement
-`/${remaining}`.  This just strips the service id from the path before the request is sent
-downstream.
-
-If you would like to customize the predicates and/or filters used by the `DiscoveryClient` routes you can do so
-by setting `spring.cloud.gateway.discovery.locator.predicates[x]` and `spring.cloud.gateway.discovery.locator.filters[y]`.
-When doing so you need to make sure to include the default predicate and filter above, if you want to retain
-that functionality.  Below is an example of what this looks like.
-
-.application.properties
-[soure,properties]
-----
-spring.cloud.gateway.discovery.locator.predicates[0].name: Path
-spring.cloud.gateway.discovery.locator.predicates[0].args[pattern]: "'/'+serviceId+'/**'"
-spring.cloud.gateway.discovery.locator.predicates[1].name: Host
-spring.cloud.gateway.discovery.locator.predicates[1].args[pattern]: "'**.foo.com'"
-spring.cloud.gateway.discovery.locator.filters[0].name: Hystrix
-spring.cloud.gateway.discovery.locator.filters[0].args[name]: serviceId
-spring.cloud.gateway.discovery.locator.filters[1].name: RewritePath
-spring.cloud.gateway.discovery.locator.filters[1].args[regexp]: "'/' + serviceId + '/(?<remaining>.*)'"
-spring.cloud.gateway.discovery.locator.filters[1].args[replacement]: "'/${remaining}'"
-----
-
-
->>>>>>> 383a204b
 == CORS Configuration
 
 The gateway can be configured to control CORS behavior. The "global" CORS configuration is a map of URL patterns to https://docs.spring.io/spring/docs/5.0.x/javadoc-api/org/springframework/web/cors/CorsConfiguration.html[Spring Framework `CorsConfiguration`]. 
